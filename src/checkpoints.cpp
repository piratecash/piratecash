--- conflicted
+++ resolved
@@ -44,10 +44,7 @@
         (912219, uint256("0xde67bb79a990b039d3ede324f8a58dc0ea6f1393df8d75fbd72ea581ceb46280"))
         (928967, uint256("0x895992d6f7b73606b7fbef9d155a4ba98911cdf2b73b07a018e6903d08da11c5"))
         (1150400, uint256("0xd5581acb264905c7e2b2a5dffb46213d5b7f3b4a4bbd013f9fd48c9204bb87c0"))
-<<<<<<< HEAD
-=======
         (1220666, uint256("0x049259cf20cba1c5ce09bc5c1c40d09fa55648c5b79f571727ed3b1a1fe699de"))
->>>>>>> a3292da5
     ;
 
     static ListBannedBlocks listBanned =
