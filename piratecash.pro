TEMPLATE = app
TARGET = piratecash-qt
<<<<<<< HEAD
VERSION = 0.11.6.4
=======
VERSION = 0.11.6.5
>>>>>>> a3292da5
INCLUDEPATH += src src/json src/qt src/qt/plugins/mrichtexteditor
QT += network printsupport
DEFINES += ENABLE_WALLET
DEFINES += BOOST_THREAD_USE_LIB BOOST_SPIRIT_THREADSAFE
CONFIG += no_include_pwd
CONFIG += thread
CONFIG += static
#CONFIG += openssl-linked
CONFIG += openssl
CONFIG += c++11
USE_QRCODE = 1
DPHOST = $$PWD/depends/$$system(./depends/config.guess)
### Cross Build
# Win
#HOSTMING = i686-w64-mingw32
HOSTMING = x86_64-w64-mingw32
DPHOSTMING = $$PWD/depends/$$HOSTMING
# macOS
HOSTMACX = x86_64-apple-darwin11
DPHOSTMACX = $$PWD/depends/$$HOSTMACX
macx:QMAKE_AR=x86_64-apple-darwin11-ar
###

greaterThan(QT_MAJOR_VERSION, 4) {
    QT += widgets
    DEFINES += QT_DISABLE_DEPRECATED_BEFORE=0
}

# for boost 1.37, add -mt to the boost libraries
# use: qmake BOOST_LIB_SUFFIX=-mt
# for boost thread win32 with _win32 sufix
# use: BOOST_THREAD_LIB_SUFFIX=_win32-...
# or when linking against a specific BerkelyDB version: BDB_LIB_SUFFIX=-4.8

# Dependency library locations can be customized with:
#    BOOST_INCLUDE_PATH, BOOST_LIB_PATH, BDB_INCLUDE_PATH,
#    BDB_LIB_PATH, OPENSSL_INCLUDE_PATH and OPENSSL_LIB_PATH respectively

# workaround for boost 1.58
DEFINES += BOOST_VARIANT_USE_RELAXED_GET_BY_DEFAULT

win32:BOOST_LIB_SUFFIX=-mt-s
win32:BOOST_THREAD_LIB_SUFFIX=_win32$$BOOST_LIB_SUFFIX
win32:BOOST_INCLUDE_PATH=$$DPHOSTMING/include/boost
win32:BOOST_LIB_PATH=$$DPHOSTMING/lib
win32:BDB_INCLUDE_PATH=$$DPHOSTMING/include
win32:BDB_LIB_PATH=$$DPHOSTMING/lib
win32:OPENSSL_INCLUDE_PATH=$$DPHOSTMING/include/openssl
win32:OPENSSL_LIB_PATH=$$DPHOSTMING/lib
win32:MINIUPNPC_INCLUDE_PATH=$$DPHOSTMING/include/miniupnpc
win32:MINIUPNPC_LIB_PATH=$$DPHOSTMING/lib
win32:QRENCODE_INCLUDE_PATH=$$DPHOSTMING/include
win32:QRENCODE_LIB_PATH=$$DPHOSTMING/lib
win32:SECP256K1_LIB_PATH=$$PWD/src/secp256k1/.libs
win32:SECP256K1_INCLUDE_PATH=$$PWD/src/secp256k1/include
win32:INCLUDEPATH +=$$DPHOSTMING/include
win32:LIBS +=$$DPHOSTMING/lib/libevent.a
macx:QMAKE_MAC_SDK = macosx10.11
macx:LIBS += $$DPHOSTMACX/lib/libevent.a $$DPHOSTMACX/lib/libevent_pthreads.a
linux:LIBS += $$DPHOST/lib/libevent.a $$DPHOST/lib/libevent_pthreads.a

OBJECTS_DIR = build
MOC_DIR = build
UI_DIR = build
# use: qmake "RELEASE=1"
contains(RELEASE, 1) {
    # Mac: compile for maximum compatibility (10.5, 32-bit)
    macx:QMAKE_CXXFLAGS += -arch x86_64 -mmacosx-version-min=10.8 -isysroot $$PWD/depends/SDKs/MacOSX10.11.sdk
    macx:QMAKE_CFLAGS += -arch x86_64 -mmacosx-version-min=10.8 -isysroot $$PWD/depends/SDKs/MacOSX10.11.sdk
    macx:QMAKE_LFLAGS += -arch x86_64 -mmacosx-version-min=10.8 -isysroot $$PWD/depends/SDKs/MacOSX10.11.sdk
    macx:QMAKE_OBJECTIVE_CFLAGS += -arch x86_64 -mmacosx-version-min=10.8 -isysroot $$PWD/depends/SDKs/MacOSX10.11.sdk

    !windows:!macx {
        # Linux: static link
        LIBS += -Wl,-Bstatic
    }
}

!win32 {
# for extra security against potential buffer overflows: enable GCCs Stack Smashing Protection
QMAKE_CXXFLAGS *= -fstack-protector-all
QMAKE_LFLAGS *= -fstack-protector-all
linux:QMAKE_LFLAGS *= -static-libgcc -static-libstdc++
# We need to exclude this for Windows cross compile with MinGW 4.2.x, as it will result in a non-working executable!
# This can be enabled for Windows, when we switch to MinGW >= 4.4.x.
}
# for extra security (see: https://wiki.debian.org/Hardening)
macx:QMAKE_CXXFLAGS *= -D_FORTIFY_SOURCE=2
!macx:QMAKE_CXXFLAGS *= -D_FORTIFY_SOURCE=2 -Wl,-z,relro -Wl,-z,now
# for extra security on Windows: enable ASLR and DEP via GCC linker flags
win32:QMAKE_LFLAGS *= -Wl,--dynamicbase -Wl,--nxcompat
# on Windows: enable GCC large address aware linker flag
#win32:QMAKE_LFLAGS *= -Wl,--large-address-aware -static
# *-w64-mingw32
#win32:QMAKE_LFLAGS *= -static-libgcc -static-libstdc++
win32:QMAKE_LFLAGS *= -static

# use: qmake "USE_QRCODE=1"
# libqrencode (http://fukuchi.org/works/qrencode/index.en.html) must be installed for support
contains(USE_QRCODE, 1) {
    message(Building with QRCode support)
    DEFINES += USE_QRCODE
    LIBS += -lqrencode
}


# use: qmake "USE_DBUS=1" or qmake "USE_DBUS=0"
linux:count(USE_DBUS, 0) {
    USE_DBUS=1
}
contains(USE_DBUS, 1) {
    message(Building with DBUS (Freedesktop notifications) support)
    DEFINES += USE_DBUS
    QT += dbus
}

contains(BITCOIN_NEED_QT_PLUGINS, 1) {
    DEFINES += BITCOIN_NEED_QT_PLUGINS
    QTPLUGIN += qcncodecs qjpcodecs qtwcodecs qkrcodecs qtaccessiblewidgets
}


#Build Leveldb
INCLUDEPATH += src/leveldb/include src/leveldb/helpers
LIBS += $$PWD/src/leveldb/libleveldb.a $$PWD/src/leveldb/libmemenv.a
SOURCES += src/txdb.cpp
!win32 {
    # we use QMAKE_CXXFLAGS_RELEASE even without RELEASE=1 because we use RELEASE to indicate linking preferences not -O preferences
    linux:genleveldb.commands = cd $$PWD/src/leveldb && CC=$$QMAKE_CC CXX=$$QMAKE_CXX $(MAKE) OPT=\"$$QMAKE_CXXFLAGS $$QMAKE_CXXFLAGS_RELEASE\" libleveldb.a libmemenv.a
    macx:genleveldb.commands = cd $$PWD/src/leveldb && CC=clang CXX=clang++ LINK=clang++ TARGET_OS=Darwin $(MAKE) OPT=\"$$QMAKE_CXXFLAGS $$QMAKE_CXXFLAGS_RELEASE\" libleveldb.a libmemenv.a
} else {
    # make an educated guess about what the ranlib command is called
    isEmpty(QMAKE_RANLIB) {
        QMAKE_RANLIB = $$replace(QMAKE_STRIP, strip, ranlib)
    }
    LIBS += -lshlwapi
    genleveldb.commands = cd $$PWD/src/leveldb && CC=$$QMAKE_CC CXX=$$QMAKE_CXX TARGET_OS=OS_WINDOWS_CROSSCOMPILE $(MAKE) OPT=\"$$QMAKE_CXXFLAGS $$QMAKE_CXXFLAGS_RELEASE\" libleveldb.a libmemenv.a && $$QMAKE_RANLIB $$PWD/src/leveldb/libleveldb.a && $$QMAKE_RANLIB $$PWD/src/leveldb/libmemenv.a
}
genleveldb.target = $$PWD/src/leveldb/libleveldb.a
genleveldb.depends = FORCE
PRE_TARGETDEPS += $$PWD/src/leveldb/libleveldb.a
QMAKE_EXTRA_TARGETS += genleveldb
# Gross ugly hack that depends on qmake internals, unfortunately there is no other way to do it.
QMAKE_CLEAN += $$PWD/src/leveldb/libleveldb.a; cd $$PWD/src/leveldb ; $(MAKE) clean


#Build Secp256k1
!win32:!macx {
INCLUDEPATH += src/secp256k1/include
LIBS += $$PWD/src/secp256k1/src/libsecp256k1_la-secp256k1.o
    # we use QMAKE_CXXFLAGS_RELEASE even without RELEASE=1 because we use RELEASE to indicate linking preferences not -O preferences
    gensecp256k1.commands = cd $$PWD/src/secp256k1 && ./autogen.sh && ./configure --enable-module-recovery && CC=$$QMAKE_CC CXX=$$QMAKE_CXX $(MAKE) OPT=\"$$QMAKE_CXXFLAGS $$QMAKE_CXXFLAGS_RELEASE\"
    gensecp256k1.target = $$PWD/src/secp256k1/src/libsecp256k1_la-secp256k1.o
    gensecp256k1.depends = FORCE
    PRE_TARGETDEPS += $$PWD/src/secp256k1/src/libsecp256k1_la-secp256k1.o
    QMAKE_EXTRA_TARGETS += gensecp256k1
    # Gross ugly hack that depends on qmake internals, unfortunately there is no other way to do it.
    QMAKE_CLEAN += $$PWD/src/secp256k1/src/libsecp256k1_la-secp256k1.o; cd $$PWD/src/secp256k1; $(MAKE) clean
} else {
INCLUDEPATH += src/secp256k1/include
LIBS += $$PWD/src/secp256k1/src/libsecp256k1_la-secp256k1.o
    # we use QMAKE_CXXFLAGS_RELEASE even without RELEASE=1 because we use RELEASE to indicate linking preferences not -O preferences
    win32:gensecp256k1.commands = cd $$PWD/src/secp256k1 && ./autogen.sh && ./configure --host=$$HOSTMING --enable-module-recovery && CC=$$QMAKE_CC CXX=$$QMAKE_CXX $(MAKE) OPT=\"$$QMAKE_CXXFLAGS $$QMAKE_CXXFLAGS_RELEASE\"
    macx:gensecp256k1.commands = cd $$PWD/src/secp256k1 && ./autogen.sh && CONFIG_SITE=$$DPHOSTMACX/share/config.site ./configure --disable-option-checking --prefix=$$DPHOSTMACX --disable-shared --with-pic --with-bignum=no --enable-module-recovery --disable-jni --cache-file=/dev/null --srcdir=. && $(MAKE)
    gensecp256k1.target = $$PWD/src/secp256k1/src/libsecp256k1_la-secp256k1.o
    gensecp256k1.depends = FORCE
    PRE_TARGETDEPS += $$PWD/src/secp256k1/src/libsecp256k1_la-secp256k1.o
    QMAKE_EXTRA_TARGETS += gensecp256k1
    # Gross ugly hack that depends on qmake internals, unfortunately there is no other way to do it.
    QMAKE_CLEAN += $$PWD/src/secp256k1/src/libsecp256k1_la-secp256k1.o; cd $$PWD/src/secp256k1; $(MAKE) clean
}

# regenerate src/build.h
!windows|contains(USE_BUILD_INFO, 1) {
    genbuild.depends = FORCE
    genbuild.commands = cd $$PWD; /bin/sh share/genbuild.sh $$OUT_PWD/build/build.h
    genbuild.target = $$OUT_PWD/build/build.h
    PRE_TARGETDEPS += $$OUT_PWD/build/build.h
    QMAKE_EXTRA_TARGETS += genbuild
    DEFINES += HAVE_BUILD_INFO
}

contains(USE_O3, 1) {
    message(Building O3 optimization flag)
    QMAKE_CXXFLAGS_RELEASE -= -O2
    QMAKE_CFLAGS_RELEASE -= -O2
    QMAKE_CXXFLAGS += -O3
    QMAKE_CFLAGS += -O3
}

contains(USE_O0, 1) {
    message(Building O0 optimization flag)
    QMAKE_CXXFLAGS_RELEASE -= -O2
    QMAKE_CFLAGS_RELEASE -= -O2
    QMAKE_CXXFLAGS += -O0
    QMAKE_CFLAGS += -O0
}

*-g++-32 {
    message("32 platform, adding -msse2 flag")

    QMAKE_CXXFLAGS += -msse2
    QMAKE_CFLAGS += -msse2
}

QMAKE_CXXFLAGS_WARN_ON = -fdiagnostics-show-option -Wall -Wextra -Wno-ignored-qualifiers -Wformat -Wformat-security -Wno-unused-parameter -Wstack-protector
QMAKE_CXXFLAGS_WARN_ON += -Wno-unused-variable -fpermissive

windows:QMAKE_CXXFLAGS_WARN_ON += -Wno-cpp -Wno-maybe-uninitialized
!macx:QMAKE_CXXFLAGS_WARN_ON += -Wno-unused-local-typedefs
macx:QMAKE_CXXFLAGS_WARN_ON += -Wno-deprecated-declarations

# Input
DEPENDPATH += src src/json src/qt
HEADERS += src/qt/bitcoingui.h \
    src/qt/transactiontablemodel.h \
    src/qt/addresstablemodel.h \
    src/qt/bantablemodel.h \
    src/qt/optionsdialog.h \
    src/qt/coincontroldialog.h \
    src/qt/coincontroltreewidget.h \
    src/qt/sendcoinsdialog.h \
    src/qt/addressbookpage.h \
    src/qt/signverifymessagedialog.h \
    src/qt/aboutdialog.h \
    src/qt/editaddressdialog.h \
    src/qt/bitcoinaddressvalidator.h \
    src/addrdb.h \
    src/alert.h \
    src/amount.h \
    src/allocators.h \
    src/addrman.h \
    src/base58.h \
    src/bignum.h \
    src/chainparams.h \
    src/chainparamsseeds.h \
    src/checkpoints.h \
    src/compat.h \
    src/coincontrol.h \
    src/sync.h \
    src/util.h \
    src/utilstrencodings.h \
    src/utilmoneystr.h \
    src/utiltime.h \
    src/random.h \
    src/reverselock.h \
    src/txdb.h \
    src/torcontrol.h \
    src/hash.h \
    src/uint256.h \
    src/kernel.h \
    src/pbkdf2.h \
    src/serialize.h \
    src/support/cleanse.h \
    src/primitives/transaction.h \
    src/main.h \
    src/miner.h \
    src/net.h \
    src/ecwrapper.h \
    src/key.h \
    src/pubkey.h \
    src/wallet/db.h \
    src/txdb.h \
    src/txmempool.h \
    src/wallet/walletdb.h \
    src/script.h \
    src/scrypt.h \
    src/init.h \
    src/bloom.h \
    src/mruset.h \
    src/json/json_spirit_writer_template.h \
    src/json/json_spirit_writer.h \
    src/json/json_spirit_value.h \
    src/json/json_spirit_utils.h \
    src/json/json_spirit_stream_reader.h \
    src/json/json_spirit_reader_template.h \
    src/json/json_spirit_reader.h \
    src/json/json_spirit_error_position.h \
    src/json/json_spirit.h \
    src/qt/clientmodel.h \
    src/qt/guiutil.h \
    src/qt/transactionrecord.h \
    src/qt/guiconstants.h \
    src/qt/optionsmodel.h \
    src/qt/monitoreddatamapper.h \
    src/qt/peertablemodel.h \
    src/qt/trafficgraphwidget.h \
    src/qt/transactiondesc.h \
    src/qt/transactiondescdialog.h \
    src/qt/bitcoinamountfield.h \
    src/wallet/wallet.h \
    src/keystore.h \
    src/qt/transactionfilterproxy.h \
    src/qt/transactionview.h \
    src/qt/walletmodel.h \
    src/qt/walletmodeltransaction.h \
    src/rpcclient.h \
    src/rpcprotocol.h \
    src/rpcserver.h \
    src/scheduler.h \
    src/limitedmap.h \
    src/qt/overviewpage.h \
    src/qt/csvmodelwriter.h \
    src/crypter.h \
    src/qt/sendcoinsentry.h \
    src/qt/qvalidatedlineedit.h \
    src/qt/bitcoinunits.h \
    src/qt/qvaluecombobox.h \
    src/qt/askpassphrasedialog.h \
    src/protocol.h \
    src/qt/notificator.h \
    src/qt/paymentserver.h \
    src/ui_interface.h \
    src/qt/rpcconsole.h \
    src/validationinterface.h \
    src/version.h \
    src/netbase.h \
    src/clientversion.h \
    src/threadsafety.h \
    src/tinyformat.h \
    src/stealth.h \
    src/qt/flowlayout.h \
    src/qt/darksendconfig.h \
    src/masternode.h \
    src/darksend.h \
    src/darksend-relay.h \
    src/instantx.h \
    src/activemasternode.h \
    src/masternodeconfig.h \
    src/masternodeman.h \
    src/masternode-payments.h \
    src/spork.h \
    src/crypto/common.h \
    src/crypto/hmac_sha256.h \
    src/crypto/hmac_sha512.h \
    src/crypto/ripemd160.h \
    src/crypto/sha1.h \
    src/crypto/sha256.h \
    src/crypto/sha512.h \
    src/qt/masternodemanager.h \
    src/qt/addeditadrenalinenode.h \
    src/qt/adrenalinenodeconfigdialog.h \
    src/qt/qcustomplot.h \
    src/qt/blockbrowser.h \
    src/qt/plugins/mrichtexteditor/mrichtextedit.h \
    src/qt/qvalidatedtextedit.h \

SOURCES += src/qt/bitcoin.cpp src/qt/bitcoingui.cpp \
    src/qt/transactiontablemodel.cpp \
    src/qt/addresstablemodel.cpp \
    src/qt/bantablemodel.cpp \
    src/qt/optionsdialog.cpp \
    src/qt/sendcoinsdialog.cpp \
    src/qt/coincontroldialog.cpp \
    src/qt/coincontroltreewidget.cpp \
    src/qt/addressbookpage.cpp \
    src/qt/signverifymessagedialog.cpp \
    src/qt/aboutdialog.cpp \
    src/qt/editaddressdialog.cpp \
    src/qt/bitcoinaddressvalidator.cpp \
    src/addrdb.cpp \
    src/alert.cpp \
    src/allocators.cpp \
    src/base58.cpp \
    src/chainparams.cpp \
    src/validationinterface.cpp \
    src/torcontrol.cpp \
    src/version.cpp \
    src/sync.cpp \
    src/txmempool.cpp \
    src/util.cpp \
    src/utilstrencodings.cpp \
    src/utilmoneystr.cpp \
    src/utiltime.cpp \
    src/random.cpp \
    src/hash.cpp \
    src/netbase.cpp \
    src/ecwrapper.cpp \
    src/key.cpp \
    src/pubkey.cpp \
    src/scheduler.cpp \
    src/script.cpp \
    src/scrypt.cpp \
    src/primitives/transaction.cpp \
    src/main.cpp \
    src/miner.cpp \
    src/init.cpp \
    src/net.cpp \
    src/bloom.cpp \
    src/checkpoints.cpp \
    src/addrman.cpp \
    src/wallet/db.cpp \
    src/wallet/walletdb.cpp \
    src/qt/clientmodel.cpp \
    src/qt/guiutil.cpp \
    src/qt/transactionrecord.cpp \
    src/qt/optionsmodel.cpp \
    src/qt/monitoreddatamapper.cpp \
    src/qt/peertablemodel.cpp \
    src/qt/trafficgraphwidget.cpp \
    src/qt/transactiondesc.cpp \
    src/qt/transactiondescdialog.cpp \
    src/qt/bitcoinstrings.cpp \
    src/qt/bitcoinamountfield.cpp \
    src/wallet/wallet.cpp \
    src/keystore.cpp \
    src/qt/transactionfilterproxy.cpp \
    src/qt/transactionview.cpp \
    src/qt/walletmodel.cpp \
    src/qt/walletmodeltransaction.cpp \
    src/rpcclient.cpp \
    src/rpcprotocol.cpp \
    src/rpcserver.cpp \
    src/wallet/rpcdump.cpp \
    src/rpcmisc.cpp \
    src/rpcnet.cpp \
    src/rpcmining.cpp \
    src/wallet/rpcwallet.cpp \
    src/rpcblockchain.cpp \
    src/rpcrawtransaction.cpp \
    src/qt/overviewpage.cpp \
    src/qt/csvmodelwriter.cpp \
    src/crypter.cpp \
    src/qt/sendcoinsentry.cpp \
    src/qt/qvalidatedlineedit.cpp \
    src/qt/bitcoinunits.cpp \
    src/qt/qvaluecombobox.cpp \
    src/qt/askpassphrasedialog.cpp \
    src/protocol.cpp \
    src/qt/notificator.cpp \
    src/qt/paymentserver.cpp \
    src/qt/rpcconsole.cpp \
    src/noui.cpp \
    src/kernel.cpp \
    src/pbkdf2.cpp \
    src/support/cleanse.cpp \
    src/stealth.cpp \
    src/qt/flowlayout.cpp \
    src/qt/darksendconfig.cpp \
    src/masternode.cpp \
    src/darksend.cpp \
    src/darksend-relay.cpp \
    src/rpcdarksend.cpp \
    src/instantx.cpp \
    src/activemasternode.cpp \
    src/masternodeman.cpp \
    src/masternode-payments.cpp \
    src/spork.cpp \
    src/masternodeconfig.cpp \
    src/crypto/hmac_sha256.cpp \
    src/crypto/hmac_sha512.cpp \
    src/crypto/ripemd160.cpp \
    src/crypto/sha1.cpp \
    src/crypto/sha256.cpp \
    src/crypto/sha512.cpp \
    src/qt/masternodemanager.cpp \
    src/qt/addeditadrenalinenode.cpp \
    src/qt/adrenalinenodeconfigdialog.cpp \
    src/qt/qcustomplot.cpp \
    src/qt/blockbrowser.cpp \
    src/qt/qvalidatedtextedit.cpp \
    src/qt/plugins/mrichtexteditor/mrichtextedit.cpp \

RESOURCES += \
    src/qt/bitcoin.qrc

FORMS += \
    src/qt/forms/coincontroldialog.ui \
    src/qt/forms/sendcoinsdialog.ui \
    src/qt/forms/addressbookpage.ui \
    src/qt/forms/signverifymessagedialog.ui \
    src/qt/forms/aboutdialog.ui \
    src/qt/forms/editaddressdialog.ui \
    src/qt/forms/transactiondescdialog.ui \
    src/qt/forms/overviewpage.ui \
    src/qt/forms/sendcoinsentry.ui \
    src/qt/forms/askpassphrasedialog.ui \
    src/qt/forms/rpcconsole.ui \
    src/qt/forms/optionsdialog.ui \
    src/qt/forms/darksendconfig.ui \
    src/qt/forms/masternodemanager.ui \
    src/qt/forms/addeditadrenalinenode.ui \
    src/qt/forms/adrenalinenodeconfigdialog.ui \
    src/qt/forms/messagepage.ui \
    src/qt/forms/blockbrowser.ui \
    src/qt/plugins/mrichtexteditor/mrichtextedit.ui

contains(USE_QRCODE, 1) {
HEADERS += src/qt/qrcodedialog.h
SOURCES += src/qt/qrcodedialog.cpp
FORMS += src/qt/forms/qrcodedialog.ui
}

CODECFORTR = UTF-8

# for lrelease/lupdate
# also add new translations to src/qt/bitcoin.qrc under translations/
TRANSLATIONS = $$files(src/qt/locale/bitcoin_*.ts)

isEmpty(QMAKE_LRELEASE) {
    !win32:QMAKE_LRELEASE = $$[QT_INSTALL_BINS]/lrelease
    else:QMAKE_LRELEASE = $$[QT_INSTALL_BINS]/lrelease
}
isEmpty(QM_DIR):QM_DIR = $$PWD/src/qt/locale
# automatically build translations, so they can be included in resource file
TSQM.name = lrelease ${QMAKE_FILE_IN}
TSQM.input = TRANSLATIONS
TSQM.output = $$QM_DIR/${QMAKE_FILE_BASE}.qm
TSQM.commands = $$QMAKE_LRELEASE ${QMAKE_FILE_IN} -qm ${QMAKE_FILE_OUT}
TSQM.CONFIG = no_link
QMAKE_EXTRA_COMPILERS += TSQM

# "Other files" to show in Qt Creator
OTHER_FILES += \
    doc/*.rst doc/*.txt doc/README README.md res/bitcoin-qt.rc

# platform specific defaults, if not overridden on command line
isEmpty(BOOST_LIB_SUFFIX) {
    macx:BOOST_LIB_SUFFIX = -mt
    linux:BOOST_LIB_SUFFIX = -mt
    windows:BOOST_LIB_SUFFIX=-mt-s
}

isEmpty(BOOST_THREAD_LIB_SUFFIX) {
    BOOST_THREAD_LIB_SUFFIX = $$BOOST_LIB_SUFFIX
    win32:BOOST_THREAD_LIB_SUFFIX = _win32$$BOOST_LIB_SUFFIX
    else:BOOST_THREAD_LIB_SUFFIX = $$BOOST_LIB_SUFFIX
}

isEmpty(BDB_LIB_PATH) {
    macx:BDB_LIB_PATH = $$DPHOSTMACX/lib
    linux:BDB_LIB_PATH = $$DPHOST/lib
    windows:BDB_LIB_PATH=$$DPHOSTMING/lib
}

isEmpty(BDB_LIB_SUFFIX) {
    macx:BDB_LIB_SUFFIX = -4.8
}

isEmpty(BDB_INCLUDE_PATH) {
    macx:BDB_INCLUDE_PATH = $$DPHOSTMACX/include
    linux:BDB_INCLUDE_PATH = $$DPHOST/include
    windows:BDB_INCLUDE_PATH=$DPHOSTMING/include
}

isEmpty(BOOST_LIB_PATH) {
    macx:BOOST_LIB_PATH = $$DPHOSTMACX/lib
    linux:BOOST_LIB_PATH = $$DPHOST/lib
    windows:BOOST_LIB_PATH=$$DPHOSTMING/lib
}

isEmpty(BOOST_INCLUDE_PATH) {
    macx:BOOST_INCLUDE_PATH = $$DPHOSTMACX/include/boost
    linux:BOOST_INCLUDE_PATH = $$DPHOST/include/boost
    windows:BOOST_INCLUDE_PATH=$$DPHOSTMING/include/boost
}

isEmpty(QRENCODE_LIB_PATH) {
    macx:QRENCODE_LIB_PATH = $$DPHOSTMACX/lib
    linux:QRENCODE_LIB_PATH = $$DPHOST/lib
    win32:QRENCODE_LIB_PATH=$$DPHOSTMING/lib
}

isEmpty(QRENCODE_INCLUDE_PATH) {
    macx:QRENCODE_INCLUDE_PATH = $$DPHOSTMACX/lib
    linux:QRENCODE_INCLUDE_PATH = $$DPHOST/include
    win32:QRENCODE_INCLUDE_PATH=$$DPHOSTMING/include
}

#isEmpty(MINIUPNPC_LIB_SUFFIX) {
#    windows:MINIUPNPC_LIB_SUFFIX=-miniupnpc
#}

isEmpty(MINIUPNPC_INCLUDE_PATH) {
    macx:MINIUPNPC_INCLUDE_PATH=$$DPHOSTMACX/include/miniupnpc
    linux:MINIUPNPC_INCLUDE_PATH=$$DPHOST/include/miniupnpc
    windows:MINIUPNPC_INCLUDE_PATH=$$DPHOSTMING/include/miniupnpc
}

isEmpty(MINIUPNPC_LIB_PATH) {
    macx:MINIUPNPC_LIB_PATH=$$DPHOSTMACX/lib
    linux:MINIUPNPC_LIB_PATH=$$DPHOST/lib
    windows:MINIUPNPC_LIB_PATH=$$DPHOSTMING/lib
}

isEmpty(OPENSSL_INCLUDE_PATH) {
    macx:OPENSSL_INCLUDE_PATH = $$DPHOSTMACX/include/openssl
    linux:OPENSSL_INCLUDE_PATH = $$DPHOST/include/openssl
    windows:OPENSSL_INCLUDE_PATH=$$DPHOSTMING/include/openssl
}

isEmpty(OPENSSL_LIB_PATH) {
    macx:OPENSSL_LIB_PATH = $$DPHOSTMACX/lib
    linux:OPENSSL_LIB_PATH = $$DPHOST/lib
    windows:OPENSSL_LIB_PATH=$$DPHOSTMING/lib
}

INCLUDEPATH += $$OPENSSL_INCLUDE_PATH $$BOOST_INCLUDE_PATH
LIBS += $$join(BOOST_LIB_PATH,,-L,) $$join(OPENSSL_LIB_PATH,,-L,)

# use: qmake "USE_UPNP=1" ( enabled by default; default)
#  or: qmake "USE_UPNP=0" (disabled by default)
#  or: qmake "USE_UPNP=-" (not supported)
# miniupnpc (http://miniupnp.free.fr/files/) must be installed for support
contains(USE_UPNP, -) {
    message(Building without UPNP support)
} else {
    message(Building with UPNP support)
    count(USE_UPNP, 0) {
        USE_UPNP=1
    }
    DEFINES += USE_UPNP=$$USE_UPNP MINIUPNP_STATICLIB STATICLIB
    INCLUDEPATH += $$MINIUPNPC_INCLUDE_PATH
    LIBS += $$join(MINIUPNPC_LIB_PATH,,-L,) -lminiupnpc
    win32:LIBS += -liphlpapi
}

windows:DEFINES += WIN32
windows:RC_FILE = src/qt/res/bitcoin-qt.rc

windows:!contains(MINGW_THREAD_BUGFIX, 0) {
    # At least qmake's win32-g++-cross profile is missing the -lmingwthrd
    # thread-safety flag. GCC has -mthreads to enable this, but it doesn't
    # work with static linking. -lmingwthrd must come BEFORE -lmingw, so
    # it is prepended to QMAKE_LIBS_QT_ENTRY.
    # It can be turned off with MINGW_THREAD_BUGFIX=0, just in case it causes
    # any problems on some untested qmake profile now or in the future.
    DEFINES += _MT BOOST_THREAD_PROVIDES_GENERIC_SHARED_MUTEX_ON_WIN
    QMAKE_LIBS_QT_ENTRY = -lmingwthrd $$QMAKE_LIBS_QT_ENTRY
}

macx:HEADERS += src/qt/macdockiconhandler.h src/qt/macnotificationhandler.h
macx:OBJECTIVE_SOURCES += src/qt/macdockiconhandler.mm src/qt/macnotificationhandler.mm
macx:LIBS += -framework Foundation -framework ApplicationServices -framework AppKit -framework CoreServices
macx:DEFINES += MAC_OSX MSG_NOSIGNAL=0
macx:ICON = src/qt/res/icons/piratecash.icns
macx:TARGET = "PirateCash-Qt"
macx:QMAKE_CFLAGS_THREAD += -pthread
macx:QMAKE_LFLAGS_THREAD += -pthread
macx:QMAKE_CXXFLAGS_THREAD += -pthread
macx:QMAKE_INFO_PLIST = share/qt/Info.plist

# Set libraries and includes at end, to use platform-defined defaults if not overridden
INCLUDEPATH += $$BDB_INCLUDE_PATH $$QRENCODE_INCLUDE_PATH
LIBS += $$join(BDB_LIB_PATH,,-L,) $$join(QRENCODE_LIB_PATH,,-L,)
LIBS += -lssl -lcrypto -ldb_cxx$$BDB_LIB_SUFFIX
# -lgdi32 has to happen after -lcrypto (see  #681)
windows:LIBS += -lws2_32 -lshlwapi -lmswsock -lole32 -loleaut32 -luuid -lgdi32
!windows: {
    LIBS += -lgmp
} else {
    INCLUDEPATH += $$SECP256K1_INCLUDE_PATH
    LIBS += $$join(SECP256K1_LIB_PATH,,-L,) -lsecp256k1
}
LIBS += -lboost_system$$BOOST_LIB_SUFFIX -lboost_filesystem$$BOOST_LIB_SUFFIX -lboost_program_options$$BOOST_LIB_SUFFIX -lboost_thread$$BOOST_THREAD_LIB_SUFFIX
linux:LIBS += -lboost_chrono$$BOOST_THREAD_LIB_SUFFIX
macx:LIBS += -lboost_chrono$$BOOST_LIB_SUFFIX
windows:LIBS += -lboost_chrono$$BOOST_LIB_SUFFIX

contains(RELEASE, 1) {
    !windows:!macx {
        # Linux: turn dynamic linking back on for c/c++ runtime libraries
        LIBS += -Wl,-Bdynamic
    }
}

!windows:!macx {
    DEFINES += LINUX
    LIBS += -lrt -ldl
}

system($$QMAKE_LRELEASE -silent $$_PRO_FILE_)<|MERGE_RESOLUTION|>--- conflicted
+++ resolved
@@ -1,10 +1,6 @@
 TEMPLATE = app
 TARGET = piratecash-qt
-<<<<<<< HEAD
-VERSION = 0.11.6.4
-=======
 VERSION = 0.11.6.5
->>>>>>> a3292da5
 INCLUDEPATH += src src/json src/qt src/qt/plugins/mrichtexteditor
 QT += network printsupport
 DEFINES += ENABLE_WALLET
